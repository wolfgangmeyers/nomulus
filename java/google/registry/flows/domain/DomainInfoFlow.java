// Copyright 2017 The Nomulus Authors. All Rights Reserved.
//
// Licensed under the Apache License, Version 2.0 (the "License");
// you may not use this file except in compliance with the License.
// You may obtain a copy of the License at
//
//     http://www.apache.org/licenses/LICENSE-2.0
//
// Unless required by applicable law or agreed to in writing, software
// distributed under the License is distributed on an "AS IS" BASIS,
// WITHOUT WARRANTIES OR CONDITIONS OF ANY KIND, either express or implied.
// See the License for the specific language governing permissions and
// limitations under the License.

package google.registry.flows.domain;

import static google.registry.flows.FlowUtils.validateClientIsLoggedIn;
import static google.registry.flows.ResourceFlowUtils.loadAndVerifyExistence;
import static google.registry.flows.ResourceFlowUtils.verifyOptionalAuthInfo;
import static google.registry.flows.domain.DomainFlowUtils.addSecDnsExtensionIfPresent;
import static google.registry.flows.domain.DomainFlowUtils.handleFeeRequest;
import static google.registry.flows.domain.DomainFlowUtils.loadForeignKeyedDesignatedContacts;
import static google.registry.flows.domain.DomainFlowUtils.prefetchReferencedResources;
import static google.registry.model.ofy.ObjectifyService.ofy;

import com.google.common.base.Optional;
import com.google.common.collect.ImmutableList;
import com.google.common.collect.ImmutableSet;
import com.google.common.net.InternetDomainName;
import google.registry.flows.EppException;
import google.registry.flows.ExtensionManager;
import google.registry.flows.Flow;
import google.registry.flows.FlowModule.ClientId;
import google.registry.flows.FlowModule.TargetId;
import google.registry.flows.custom.DomainInfoFlowCustomLogic;
import google.registry.flows.custom.DomainInfoFlowCustomLogic.AfterValidationParameters;
import google.registry.flows.custom.DomainInfoFlowCustomLogic.BeforeResponseParameters;
import google.registry.flows.custom.DomainInfoFlowCustomLogic.BeforeResponseReturnData;
import google.registry.model.domain.DomainCommand.Info;
import google.registry.model.domain.DomainCommand.Info.HostsRequest;
import google.registry.model.domain.DomainInfoData;
import google.registry.model.domain.DomainResource;
import google.registry.model.domain.fee06.FeeInfoCommandExtensionV06;
import google.registry.model.domain.fee06.FeeInfoResponseExtensionV06;
import google.registry.model.domain.rgp.GracePeriodStatus;
import google.registry.model.domain.rgp.RgpInfoExtension;
import google.registry.model.eppcommon.AuthInfo;
import google.registry.model.eppinput.EppInput;
import google.registry.model.eppinput.ResourceCommand;
import google.registry.model.eppoutput.EppResponse;
import google.registry.model.eppoutput.EppResponse.ResponseExtension;
import google.registry.util.Clock;
import javax.inject.Inject;
import org.joda.time.DateTime;

/**
 * An EPP flow that returns information about a domain.
 *
 * <p>The registrar that owns the domain, and any registrar presenting a valid authInfo for the
 * domain, will get a rich result with all of the domain's fields. All other requests will be
 * answered with a minimal result containing only basic information about the domain.
 *
 * @error {@link google.registry.flows.ResourceFlowUtils.BadAuthInfoForResourceException}
 * @error {@link google.registry.flows.ResourceFlowUtils.ResourceDoesNotExistException}
 * @error {@link DomainFlowUtils.BadPeriodUnitException}
 * @error {@link DomainFlowUtils.CurrencyUnitMismatchException}
 * @error {@link DomainFlowUtils.FeeChecksDontSupportPhasesException}
 * @error {@link DomainFlowUtils.RestoresAreAlwaysForOneYearException}
 */
public final class DomainInfoFlow implements Flow {

  @Inject ExtensionManager extensionManager;
  @Inject ResourceCommand resourceCommand;
  @Inject EppInput eppInput;
  @Inject Optional<AuthInfo> authInfo;
  @Inject @ClientId String clientId;
  @Inject @TargetId String targetId;
  @Inject Clock clock;
  @Inject EppResponse.Builder responseBuilder;
  @Inject DomainInfoFlowCustomLogic customLogic;
  @Inject DomainPricingLogic pricingLogic;

  @Inject
  DomainInfoFlow() {}

  @Override
  public final EppResponse run() throws EppException {
    extensionManager.register(FeeInfoCommandExtensionV06.class);
    customLogic.beforeValidation();
    extensionManager.validate();
    validateClientIsLoggedIn(clientId);
    DateTime now = clock.nowUtc();
    DomainResource domain = loadAndVerifyExistence(DomainResource.class, targetId, now);
    verifyOptionalAuthInfo(authInfo, domain);
    customLogic.afterValidation(AfterValidationParameters.newBuilder().setDomain(domain).build());
    prefetchReferencedResources(domain);
    // Registrars can only see a few fields on unauthorized domains.
    // This is a policy decision that is left up to us by the rfcs.
    DomainInfoData.Builder infoBuilder = DomainInfoData.newBuilder()
        .setFullyQualifiedDomainName(domain.getFullyQualifiedDomainName())
        .setRepoId(domain.getRepoId())
        .setCurrentSponsorClientId(domain.getCurrentSponsorClientId())
        .setRegistrant(ofy().load().key(domain.getRegistrant()).now().getContactId());
    // If authInfo is non-null, then the caller is authorized to see the full information since we
    // will have already verified the authInfo is valid.
    if (clientId.equals(domain.getCurrentSponsorClientId()) || authInfo.isPresent()) {
      HostsRequest hostsRequest = ((Info) resourceCommand).getHostsRequest();
      infoBuilder
          .setStatusValues(domain.getStatusValues())
          .setContacts(loadForeignKeyedDesignatedContacts(domain.getContacts()))
          .setNameservers(hostsRequest.requestDelegated()
              ? domain.loadNameserverFullyQualifiedHostNames()
              : null)
          .setSubordinateHosts(hostsRequest.requestSubordinate()
              ? domain.getSubordinateHosts()
              : null)
          .setCreationClientId(domain.getCreationClientId())
          .setCreationTime(domain.getCreationTime())
          .setLastEppUpdateClientId(domain.getLastEppUpdateClientId())
          .setLastEppUpdateTime(domain.getLastEppUpdateTime())
          .setRegistrationExpirationTime(domain.getRegistrationExpirationTime())
          .setLastTransferTime(domain.getLastTransferTime())
          .setAuthInfo(domain.getAuthInfo());
    }
    BeforeResponseReturnData responseData =
        customLogic.beforeResponse(
            BeforeResponseParameters.newBuilder()
                .setDomain(domain)
<<<<<<< HEAD
                .setResData(domain)
                .setResponseExtensions(getDomainResponseExtensions(domain, now))
                .build());
    domain = responseData.resData();
    prefetchReferencedResources(domain);
    // Registrars can only see a few fields on unauthorized domains.
    // This is a policy decision that is left up to us by the rfcs.
    DomainInfoData.Builder infoBuilder = DomainInfoData.newBuilder()
        .setFullyQualifiedDomainName(domain.getFullyQualifiedDomainName())
        .setRepoId(domain.getRepoId())
        .setCurrentSponsorClientId(domain.getCurrentSponsorClientId())
        .setRegistrant(ofy().load().key(domain.getRegistrant()).now().getContactId());
    // If authInfo is non-null, then the caller is authorized to see the full information since we
    // will have already verified the authInfo is valid.
    if (clientId.equals(domain.getCurrentSponsorClientId()) || authInfo.isPresent()) {
      HostsRequest hostsRequest = ((Info) resourceCommand).getHostsRequest();
      infoBuilder
          .setStatusValues(domain.getStatusValues())
          .setContacts(loadForeignKeyedDesignatedContacts(domain.getContacts()))
          .setNameservers(hostsRequest.requestDelegated()
              ? domain.loadNameserverFullyQualifiedHostNames()
              : null)
          .setSubordinateHosts(hostsRequest.requestSubordinate()
              ? domain.getSubordinateHosts()
              : null)
          .setCreationClientId(domain.getCreationClientId())
          .setCreationTime(domain.getCreationTime())
          .setLastEppUpdateClientId(domain.getLastEppUpdateClientId())
          .setLastEppUpdateTime(domain.getLastEppUpdateTime())
          .setRegistrationExpirationTime(domain.getRegistrationExpirationTime())
          .setLastTransferTime(domain.getLastTransferTime())
          .setAuthInfo(domain.getAuthInfo());
    }
    return responseBuilder
        .setResData(infoBuilder.build())
=======
                .setResData(infoBuilder.build())
                .setResponseExtensions(getDomainResponseExtensions(domain, now))
                .build());
    return responseBuilder
        .setResData(responseData.resData())
>>>>>>> 61230b03
        .setExtensions(responseData.responseExtensions())
        .build();
  }

  private ImmutableList<ResponseExtension> getDomainResponseExtensions(
      DomainResource domain, DateTime now) throws EppException {
    ImmutableList.Builder<ResponseExtension> extensions = new ImmutableList.Builder<>();
    addSecDnsExtensionIfPresent(extensions, domain.getDsData());
    ImmutableSet<GracePeriodStatus> gracePeriodStatuses = domain.getGracePeriodStatuses();
    if (!gracePeriodStatuses.isEmpty()) {
      extensions.add(RgpInfoExtension.create(gracePeriodStatuses));
    }
    FeeInfoCommandExtensionV06 feeInfo =
        eppInput.getSingleExtension(FeeInfoCommandExtensionV06.class);
    if (feeInfo != null) { // Fee check was requested.
      FeeInfoResponseExtensionV06.Builder builder = new FeeInfoResponseExtensionV06.Builder();
      handleFeeRequest(
          feeInfo,
          builder,
          InternetDomainName.from(targetId),
          null,
          now,
          pricingLogic);
      extensions.add(builder.build());
    }
    return extensions.build();
  }
}<|MERGE_RESOLUTION|>--- conflicted
+++ resolved
@@ -126,49 +126,11 @@
         customLogic.beforeResponse(
             BeforeResponseParameters.newBuilder()
                 .setDomain(domain)
-<<<<<<< HEAD
-                .setResData(domain)
-                .setResponseExtensions(getDomainResponseExtensions(domain, now))
-                .build());
-    domain = responseData.resData();
-    prefetchReferencedResources(domain);
-    // Registrars can only see a few fields on unauthorized domains.
-    // This is a policy decision that is left up to us by the rfcs.
-    DomainInfoData.Builder infoBuilder = DomainInfoData.newBuilder()
-        .setFullyQualifiedDomainName(domain.getFullyQualifiedDomainName())
-        .setRepoId(domain.getRepoId())
-        .setCurrentSponsorClientId(domain.getCurrentSponsorClientId())
-        .setRegistrant(ofy().load().key(domain.getRegistrant()).now().getContactId());
-    // If authInfo is non-null, then the caller is authorized to see the full information since we
-    // will have already verified the authInfo is valid.
-    if (clientId.equals(domain.getCurrentSponsorClientId()) || authInfo.isPresent()) {
-      HostsRequest hostsRequest = ((Info) resourceCommand).getHostsRequest();
-      infoBuilder
-          .setStatusValues(domain.getStatusValues())
-          .setContacts(loadForeignKeyedDesignatedContacts(domain.getContacts()))
-          .setNameservers(hostsRequest.requestDelegated()
-              ? domain.loadNameserverFullyQualifiedHostNames()
-              : null)
-          .setSubordinateHosts(hostsRequest.requestSubordinate()
-              ? domain.getSubordinateHosts()
-              : null)
-          .setCreationClientId(domain.getCreationClientId())
-          .setCreationTime(domain.getCreationTime())
-          .setLastEppUpdateClientId(domain.getLastEppUpdateClientId())
-          .setLastEppUpdateTime(domain.getLastEppUpdateTime())
-          .setRegistrationExpirationTime(domain.getRegistrationExpirationTime())
-          .setLastTransferTime(domain.getLastTransferTime())
-          .setAuthInfo(domain.getAuthInfo());
-    }
-    return responseBuilder
-        .setResData(infoBuilder.build())
-=======
                 .setResData(infoBuilder.build())
                 .setResponseExtensions(getDomainResponseExtensions(domain, now))
                 .build());
     return responseBuilder
         .setResData(responseData.resData())
->>>>>>> 61230b03
         .setExtensions(responseData.responseExtensions())
         .build();
   }
