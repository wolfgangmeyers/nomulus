// Copyright 2016 The Domain Registry Authors. All Rights Reserved.
//
// Licensed under the Apache License, Version 2.0 (the "License");
// you may not use this file except in compliance with the License.
// You may obtain a copy of the License at
//
//     http://www.apache.org/licenses/LICENSE-2.0
//
// Unless required by applicable law or agreed to in writing, software
// distributed under the License is distributed on an "AS IS" BASIS,
// WITHOUT WARRANTIES OR CONDITIONS OF ANY KIND, either express or implied.
// See the License for the specific language governing permissions and
// limitations under the License.

package google.registry.flows.host;

import static google.registry.flows.ResourceFlowUtils.verifyResourceDoesNotExist;
import static google.registry.flows.host.HostFlowUtils.lookupSuperordinateDomain;
import static google.registry.flows.host.HostFlowUtils.validateHostName;
import static google.registry.flows.host.HostFlowUtils.verifyDomainIsSameRegistrar;
import static google.registry.model.EppResourceUtils.createContactHostRoid;
import static google.registry.model.eppoutput.Result.Code.SUCCESS;
import static google.registry.model.ofy.ObjectifyService.ofy;
import static google.registry.util.CollectionUtils.isNullOrEmpty;
import static google.registry.util.CollectionUtils.union;

import com.google.common.base.Optional;
<<<<<<< HEAD
=======
import com.google.common.collect.ImmutableSet;
>>>>>>> 9dceb574
import com.googlecode.objectify.Key;
import google.registry.dns.DnsQueue;
import google.registry.flows.EppException;
import google.registry.flows.EppException.ParameterValueRangeErrorException;
import google.registry.flows.EppException.RequiredParameterMissingException;
import google.registry.flows.FlowModule.ClientId;
import google.registry.flows.FlowModule.TargetId;
import google.registry.flows.LoggedInFlow;
import google.registry.flows.TransactionalFlow;
import google.registry.model.ImmutableObject;
import google.registry.model.domain.DomainResource;
import google.registry.model.domain.metadata.MetadataExtension;
import google.registry.model.eppinput.ResourceCommand;
import google.registry.model.eppoutput.CreateData.HostCreateData;
import google.registry.model.eppoutput.EppOutput;
import google.registry.model.host.HostCommand.Create;
import google.registry.model.host.HostResource;
import google.registry.model.host.HostResource.Builder;
import google.registry.model.index.EppResourceIndex;
import google.registry.model.index.ForeignKeyIndex;
import google.registry.model.ofy.ObjectifyService;
import google.registry.model.reporting.HistoryEntry;
import javax.inject.Inject;

/**
 * An EPP flow that creates a new host.
 *
 * <p>Hosts can be "external", or "internal" (also known as "in bailiwick"). Internal hosts are
 * those that are under a top level domain within this registry, and external hosts are all other
 * hosts. Internal hosts must have at least one ip address associated with them, whereas external
 * hosts cannot have any. This flow allows creating a host name, and if necessary enqueues tasks to
 * update DNS.
 *
 * @error {@link google.registry.flows.EppXmlTransformer.IpAddressVersionMismatchException}
 * @error {@link google.registry.flows.exceptions.ResourceAlreadyExistsException}
 * @error {@link HostFlowUtils.HostNameTooLongException}
 * @error {@link HostFlowUtils.HostNameTooShallowException}
 * @error {@link HostFlowUtils.InvalidHostNameException}
 * @error {@link HostFlowUtils.SuperordinateDomainDoesNotExistException}
 * @error {@link SubordinateHostMustHaveIpException}
 * @error {@link UnexpectedExternalHostIpException}
 */
<<<<<<< HEAD
public class HostCreateFlow extends ResourceCreateFlow<HostResource, Builder, Create> {

  /**
   * The superordinate domain of the host object if creating an in-bailiwick host, or null if
   * creating an external host. This is looked up before we actually create the Host object so that
   * we can detect error conditions earlier. By the time {@link #setCreateProperties} is called
   * (where this reference is actually used), we no longer have the ability to return an
   * {@link EppException}.
   *
   * <p>The general model of these classes is to do validation of parameters up front before we get
   * to the actual object creation, which is why this class looks up and stores the superordinate
   * domain ahead of time.
   */
  private Optional<Key<DomainResource>> superordinateDomain;
=======
public final class HostCreateFlow extends LoggedInFlow implements TransactionalFlow {
>>>>>>> 9dceb574

  @Inject ResourceCommand resourceCommand;
  @Inject @ClientId String clientId;
  @Inject @TargetId String targetId;
  @Inject HistoryEntry.Builder historyBuilder;
  @Inject HostCreateFlow() {}

  @Override
  @SuppressWarnings("unchecked")
  protected final void initLoggedInFlow() throws EppException {
    registerExtensions(MetadataExtension.class);
  }

  @Override
  protected final EppOutput run() throws EppException {
    Create command = (Create) resourceCommand;
    verifyResourceDoesNotExist(HostResource.class, targetId, now);
    // The superordinate domain of the host object if creating an in-bailiwick host, or null if
    // creating an external host. This is looked up before we actually create the Host object so
    // we can detect error conditions earlier.
    Optional<DomainResource> superordinateDomain = Optional.fromNullable(
        lookupSuperordinateDomain(validateHostName(targetId), now));
    verifyDomainIsSameRegistrar(superordinateDomain.orNull(), clientId);
    boolean willBeSubordinate = superordinateDomain.isPresent();
    boolean hasIpAddresses = !isNullOrEmpty(command.getInetAddresses());
    if (willBeSubordinate != hasIpAddresses) {
      // Subordinate hosts must have ip addresses and external hosts must not have them.
      throw willBeSubordinate
          ? new SubordinateHostMustHaveIpException()
          : new UnexpectedExternalHostIpException();
    }
<<<<<<< HEAD
  }

  @Override
  protected void setCreateProperties(Builder builder) {
    if (superordinateDomain.isPresent()) {
      builder.setSuperordinateDomain(superordinateDomain.get());
    }
  }

  /** Modify any other resources that need to be informed of this create. */
  @Override
  protected void modifyCreateRelatedResources() {
    if (superordinateDomain.isPresent()) {
      ofy().save().entity(ofy().load().key(superordinateDomain.get()).now().asBuilder()
          .addSubordinateHost(command.getFullyQualifiedHostName())
          .build());
    }
  }

  @Override
  protected void enqueueTasks() {
    // Only update DNS if this is a subordinate host. External hosts have no glue to write, so they
    // are only written as NS records from the referencing domain.
=======
    Builder builder = new Builder();
    command.applyTo(builder);
    HostResource newHost = builder
        .setCreationClientId(clientId)
        .setCurrentSponsorClientId(clientId)
        .setRepoId(createContactHostRoid(ObjectifyService.allocateId()))
        .setSuperordinateDomain(
            superordinateDomain.isPresent() ? Key.create(superordinateDomain.get()) : null)
        .build();
    historyBuilder
        .setType(HistoryEntry.Type.HOST_CREATE)
        .setModificationTime(now)
        .setParent(Key.create(newHost));
    ImmutableSet<ImmutableObject> entitiesToSave = ImmutableSet.of(
        newHost,
        historyBuilder.build(),
        ForeignKeyIndex.create(newHost, newHost.getDeletionTime()),
        EppResourceIndex.create(Key.create(newHost)));
>>>>>>> 9dceb574
    if (superordinateDomain.isPresent()) {
      entitiesToSave = union(
          entitiesToSave,
          superordinateDomain.get().asBuilder()
              .addSubordinateHost(command.getFullyQualifiedHostName())
              .build());
      // Only update DNS if this is a subordinate host. External hosts have no glue to write, so
      // they are only written as NS records from the referencing domain.
      DnsQueue.create().addHostRefreshTask(targetId);
    }
    ofy().save().entities(entitiesToSave);
    return createOutput(SUCCESS, HostCreateData.create(targetId, now));
  }

  /** Subordinate hosts must have an ip address. */
  static class SubordinateHostMustHaveIpException extends RequiredParameterMissingException {
    public SubordinateHostMustHaveIpException() {
      super("Subordinate hosts must have an ip address");
    }
  }

  /** External hosts must not have ip addresses. */
  static class UnexpectedExternalHostIpException extends ParameterValueRangeErrorException {
    public UnexpectedExternalHostIpException() {
      super("External hosts must not have ip addresses");
    }
  }
}<|MERGE_RESOLUTION|>--- conflicted
+++ resolved
@@ -25,10 +25,7 @@
 import static google.registry.util.CollectionUtils.union;
 
 import com.google.common.base.Optional;
-<<<<<<< HEAD
-=======
 import com.google.common.collect.ImmutableSet;
->>>>>>> 9dceb574
 import com.googlecode.objectify.Key;
 import google.registry.dns.DnsQueue;
 import google.registry.flows.EppException;
@@ -71,24 +68,7 @@
  * @error {@link SubordinateHostMustHaveIpException}
  * @error {@link UnexpectedExternalHostIpException}
  */
-<<<<<<< HEAD
-public class HostCreateFlow extends ResourceCreateFlow<HostResource, Builder, Create> {
-
-  /**
-   * The superordinate domain of the host object if creating an in-bailiwick host, or null if
-   * creating an external host. This is looked up before we actually create the Host object so that
-   * we can detect error conditions earlier. By the time {@link #setCreateProperties} is called
-   * (where this reference is actually used), we no longer have the ability to return an
-   * {@link EppException}.
-   *
-   * <p>The general model of these classes is to do validation of parameters up front before we get
-   * to the actual object creation, which is why this class looks up and stores the superordinate
-   * domain ahead of time.
-   */
-  private Optional<Key<DomainResource>> superordinateDomain;
-=======
 public final class HostCreateFlow extends LoggedInFlow implements TransactionalFlow {
->>>>>>> 9dceb574
 
   @Inject ResourceCommand resourceCommand;
   @Inject @ClientId String clientId;
@@ -120,31 +100,6 @@
           ? new SubordinateHostMustHaveIpException()
           : new UnexpectedExternalHostIpException();
     }
-<<<<<<< HEAD
-  }
-
-  @Override
-  protected void setCreateProperties(Builder builder) {
-    if (superordinateDomain.isPresent()) {
-      builder.setSuperordinateDomain(superordinateDomain.get());
-    }
-  }
-
-  /** Modify any other resources that need to be informed of this create. */
-  @Override
-  protected void modifyCreateRelatedResources() {
-    if (superordinateDomain.isPresent()) {
-      ofy().save().entity(ofy().load().key(superordinateDomain.get()).now().asBuilder()
-          .addSubordinateHost(command.getFullyQualifiedHostName())
-          .build());
-    }
-  }
-
-  @Override
-  protected void enqueueTasks() {
-    // Only update DNS if this is a subordinate host. External hosts have no glue to write, so they
-    // are only written as NS records from the referencing domain.
-=======
     Builder builder = new Builder();
     command.applyTo(builder);
     HostResource newHost = builder
@@ -163,7 +118,6 @@
         historyBuilder.build(),
         ForeignKeyIndex.create(newHost, newHost.getDeletionTime()),
         EppResourceIndex.create(Key.create(newHost)));
->>>>>>> 9dceb574
     if (superordinateDomain.isPresent()) {
       entitiesToSave = union(
           entitiesToSave,
