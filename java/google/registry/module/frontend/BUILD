package(
    default_visibility = ["//java/google/registry:registry_project"],
)

licenses(["notice"])  # Apache 2.0

java_library(
    name = "frontend",
    srcs = glob(["*.java"]),
    deps = [
        "//java/com/google/common/base",
        "//java/com/google/common/collect",
<<<<<<< HEAD
        "//third_party/java/appengine:appengine-api",
        "//third_party/java/bouncycastle",
        "//third_party/java/dagger",
        "//third_party/java/jsr305_annotations",
        "//third_party/java/jsr330_inject",
        "//third_party/java/servlet/servlet_api",
        "//java/domains/donuts",
=======
>>>>>>> fbbcf415
        "//java/google/registry/braintree",
        "//java/google/registry/config",
        "//java/google/registry/dns",
        "//java/google/registry/flows",
        "//java/google/registry/keyring/api",
        "//java/google/registry/monitoring/metrics",
        "//java/google/registry/monitoring/whitebox",
        "//java/google/registry/rdap",
        "//java/google/registry/request",
        "//java/google/registry/request:modules",
        "//java/google/registry/ui",
        "//java/google/registry/ui/server/registrar",
        "//java/google/registry/util",
        "//java/google/registry/whois",
        "//third_party/java/appengine:appengine-api",
        "//third_party/java/bouncycastle",
        "//third_party/java/dagger",
        "//third_party/java/jsr305_annotations",
        "//third_party/java/jsr330_inject",
        "//third_party/java/servlet/servlet_api",
    ],
)

# This rule is used so bazel can generate "frontend_jar_deploy.jar" (which
# contains transitive dependencies) for deployment to App Engine. It MUST
# explicitly depend upon upon anything loaded at runtime, e.g. old servlets
# referenced by the module's web.xml file, that isn't statically linked above.
java_binary(
    name = "frontend_jar",
    create_executable = 0,
    runtime_deps = [
        ":frontend",
        "//java/domains/donuts",  # DonutsRegistryConfig
        "//java/google/registry/ui/server/registrar",  # ResourceServlet
    ],
)<|MERGE_RESOLUTION|>--- conflicted
+++ resolved
@@ -10,16 +10,6 @@
     deps = [
         "//java/com/google/common/base",
         "//java/com/google/common/collect",
-<<<<<<< HEAD
-        "//third_party/java/appengine:appengine-api",
-        "//third_party/java/bouncycastle",
-        "//third_party/java/dagger",
-        "//third_party/java/jsr305_annotations",
-        "//third_party/java/jsr330_inject",
-        "//third_party/java/servlet/servlet_api",
-        "//java/domains/donuts",
-=======
->>>>>>> fbbcf415
         "//java/google/registry/braintree",
         "//java/google/registry/config",
         "//java/google/registry/dns",
@@ -52,7 +42,6 @@
     create_executable = 0,
     runtime_deps = [
         ":frontend",
-        "//java/domains/donuts",  # DonutsRegistryConfig
         "//java/google/registry/ui/server/registrar",  # ResourceServlet
     ],
 )