// Copyright 2017 The Nomulus Authors. All Rights Reserved.
//
// Licensed under the Apache License, Version 2.0 (the "License");
// you may not use this file except in compliance with the License.
// You may obtain a copy of the License at
//
//     http://www.apache.org/licenses/LICENSE-2.0
//
// Unless required by applicable law or agreed to in writing, software
// distributed under the License is distributed on an "AS IS" BASIS,
// WITHOUT WARRANTIES OR CONDITIONS OF ANY KIND, either express or implied.
// See the License for the specific language governing permissions and
// limitations under the License.

package google.registry.model;

import static com.google.common.base.Preconditions.checkArgument;
import static com.google.common.base.Preconditions.checkState;
import static com.google.common.collect.Sets.difference;
import static com.google.common.collect.Sets.union;
import static google.registry.util.CollectionUtils.difference;
import static google.registry.util.CollectionUtils.nullToEmpty;
import static google.registry.util.CollectionUtils.nullToEmptyImmutableCopy;
import static google.registry.util.DateTimeUtils.END_OF_TIME;

import com.google.common.annotations.VisibleForTesting;
import com.google.common.base.Optional;
import com.google.common.collect.ImmutableSet;
import com.google.common.collect.ImmutableSortedMap;
import com.googlecode.objectify.Key;
import com.googlecode.objectify.annotation.Id;
import com.googlecode.objectify.annotation.Index;
import com.googlecode.objectify.annotation.OnLoad;
import google.registry.model.eppcommon.StatusValue;
import google.registry.model.ofy.CommitLogManifest;
import google.registry.model.transfer.TransferData;
import java.util.Set;
import org.joda.time.DateTime;

/** An EPP entity object (i.e. a domain, application, contact, or host). */
public abstract class EppResource extends BackupGroupRoot implements Buildable {

  /**
   * Unique identifier in the registry for this resource.
   *
   * <p>This is in the (\w|_){1,80}-\w{1,8} format specified by RFC 5730 for roidType.
   * @see <a href="https://tools.ietf.org/html/rfc5730">RFC 5730</a>
   */
  @Id
  String repoId;

  /** The ID of the registrar that is currently sponsoring this resource. */
  @Index
  String currentSponsorClientId;

  /** The ID of the registrar that created this resource. */
  String creationClientId;

  /**
   * The ID of the registrar that last updated this resource.
   *
   * <p>This does not refer to the last delta made on this object, which might include out-of-band
   * edits; it only includes EPP-visible modifications such as {@literal <update>}. Can be null if
   * the resource has never been modified.
   */
  String lastEppUpdateClientId;

  /** The time when this resource was created. */
  // Map the method to XML, not the field, because if we map the field (with an adaptor class) it
  // will never be omitted from the xml even if the timestamp inside creationTime is null and we
  // return null from the adaptor. (Instead it gets written as an empty tag.)
  CreateAutoTimestamp creationTime = CreateAutoTimestamp.create(null);

  /**
   * The time when this resource was or will be deleted.
   *
   * <ul>
   *   <li>For deleted resources, this is in the past.
   *   <li>For pending-delete resources, this is in the near future.
   *   <li>For active resources, this is {@code END_OF_TIME}.
   * </ul>
   *
   * <p>This scheme allows for setting pending deletes in the future and having them magically drop
   * out of the index at that time, as long as we query for resources whose deletion time is before
   * now.
   */
  @Index
  DateTime deletionTime;


  /**
   * The time that this resource was last updated.
   *
   * <p>This does not refer to the last delta made on this object, which might include out-of-band
   * edits; it only includes EPP-visible modifications such as {@literal <update>}. Can be null if
   * the resource has never been modified.
   */
  DateTime lastEppUpdateTime;

  /** Status values associated with this resource. */
  Set<StatusValue> status;

  /**
   * Sorted map of {@link DateTime} keys (modified time) to {@link CommitLogManifest} entries.
   *
   * <p><b>Note:</b> Only the last revision on a given date is stored. The key is the transaction
   * timestamp, not midnight.
   *
   * @see google.registry.model.translators.CommitLogRevisionsTranslatorFactory
   */
  ImmutableSortedMap<DateTime, Key<CommitLogManifest>> revisions = ImmutableSortedMap.of();

  public final String getRepoId() {
    return repoId;
  }

  public final DateTime getCreationTime() {
    return creationTime.getTimestamp();
  }

  public final String getCreationClientId() {
    return creationClientId;
  }

  public final DateTime getLastEppUpdateTime() {
    return lastEppUpdateTime;
  }

  public final String getLastEppUpdateClientId() {
    return lastEppUpdateClientId;
  }

  public final String getCurrentSponsorClientId() {
    return currentSponsorClientId;
  }

  public final ImmutableSet<StatusValue> getStatusValues() {
    return nullToEmptyImmutableCopy(status);
  }

  public final DateTime getDeletionTime() {
    return deletionTime;
  }

  public ImmutableSortedMap<DateTime, Key<CommitLogManifest>> getRevisions() {
    return nullToEmptyImmutableCopy(revisions);
  }

  /** Return a clone of the resource with timed status values modified using the given time. */
  public abstract EppResource cloneProjectedAtTime(DateTime now);

  /** Get the foreign key string for this resource. */
  public abstract String getForeignKey();

  /** Override of {@link Buildable#asBuilder} so that the extra methods are visible. */
  @Override
  public abstract Builder<?, ?> asBuilder();

  /** EppResources that are loaded via foreign keys should implement this marker interface. */
  public interface ForeignKeyedEppResource {}

  /** An interface for resources that have transfer data. */
  public interface ResourceWithTransferData {
    public TransferData getTransferData();

    /**
     * The time that this resource was last transferred.
     *
     * <p>Can be null if the resource has never been transferred.
     */
    public DateTime getLastTransferTime();
  }

  /** An interface for builders of resources that have transfer data. */
  public interface BuilderWithTransferData<B extends BuilderWithTransferData<B>> {
    public B setTransferData(TransferData transferData);

    /** Set the time when this resource was transferred. */
    public B setLastTransferTime(DateTime lastTransferTime);
  }

  /** Abstract builder for {@link EppResource} types. */
  public abstract static class Builder<T extends EppResource, B extends Builder<?, ?>>
      extends GenericBuilder<T, B> {

    /** Create a {@link Builder} wrapping a new instance. */
    protected Builder() {}

    /** Create a {@link Builder} wrapping the given instance. */
    protected Builder(T instance) {
      super(instance);
    }

    /**
     * Set the time this resource was created.
     *
     * <p>Note: This can only be used if the creation time hasn't already been set, which it is in
     * normal EPP flows.
     */
    public B setCreationTime(DateTime creationTime) {
      checkState(getInstance().creationTime.timestamp == null,
          "creationTime can only be set once for EppResource.");
      getInstance().creationTime = CreateAutoTimestamp.create(creationTime);
      return thisCastToDerived();
    }

    /** Set the time this resource was created. Should only be used in tests. */
    @VisibleForTesting
    public B setCreationTimeForTest(DateTime creationTime) {
      getInstance().creationTime = CreateAutoTimestamp.create(creationTime);
      return thisCastToDerived();
    }

    /** Set the time after which this resource should be considered deleted. */
    public B setDeletionTime(DateTime deletionTime) {
      getInstance().deletionTime = deletionTime;
      return thisCastToDerived();
    }

    /** Set the current sponsoring registrar. */
    public B setCurrentSponsorClientId(String currentSponsorClientId) {
      getInstance().currentSponsorClientId = currentSponsorClientId;
      return thisCastToDerived();
    }

    /** Set the registrar that created this resource. */
    public B setCreationClientId(String creationClientId) {
      getInstance().creationClientId = creationClientId;
      return thisCastToDerived();
    }

    /** Set the time when a {@literal <update>} was performed on this resource. */
    public B setLastEppUpdateTime(DateTime lastEppUpdateTime) {
      getInstance().lastEppUpdateTime = lastEppUpdateTime;
      return thisCastToDerived();
    }

    /** Set the registrar who last performed a {@literal <update>} on this resource. */
    public B setLastEppUpdateClientId(String lastEppUpdateClientId) {
      getInstance().lastEppUpdateClientId = lastEppUpdateClientId;
      return thisCastToDerived();
    }

    /** Set this resource's status values. */
    public B setStatusValues(ImmutableSet<StatusValue> statusValues) {
<<<<<<< HEAD
      checkArgument(
          !nullToEmpty(statusValues).contains(StatusValue.LINKED),
          "LINKED is a virtual status value that should never be set on an EppResource");
=======
      Class<? extends EppResource> resourceClass = getInstance().getClass();
      for (StatusValue statusValue : nullToEmpty(statusValues)) {
        checkArgument(
            !statusValue.isForbiddenOn(resourceClass),
            "The %s status cannot be set on %s",
            statusValue,
            resourceClass.getSimpleName());
      }
>>>>>>> 61230b03
      getInstance().status = statusValues;
      return thisCastToDerived();
    }

    /** Add to this resource's status values. */
    public B addStatusValue(StatusValue statusValue) {
      return addStatusValues(ImmutableSet.of(statusValue));
    }

    /** Remove from this resource's status values. */
    public B removeStatusValue(StatusValue statusValue) {
      return removeStatusValues(ImmutableSet.of(statusValue));
    }

    /** Add to this resource's status values. */
    public B addStatusValues(ImmutableSet<StatusValue> statusValues) {
      return setStatusValues(ImmutableSet.copyOf(
          union(getInstance().getStatusValues(), statusValues)));
    }

    /** Remove from this resource's status values. */
    public B removeStatusValues(ImmutableSet<StatusValue> statusValues) {
      return setStatusValues(ImmutableSet.copyOf(
          difference(getInstance().getStatusValues(), statusValues)));
    }

    /** Set this resource's repoId. */
    public B setRepoId(String repoId) {
      getInstance().repoId = repoId;
      return thisCastToDerived();
    }

    /** Build the resource, nullifying empty strings and sets and setting defaults. */
    @Override
    public T build() {
      // An EPP object has an implicit status of OK if no pending operations or prohibitions exist.
      removeStatusValue(StatusValue.OK);
      if (getInstance().getStatusValues().isEmpty()) {
        addStatusValue(StatusValue.OK);
      }
      // If there is no deletion time, set it to END_OF_TIME.
      setDeletionTime(Optional.fromNullable(getInstance().deletionTime).or(END_OF_TIME));
      return ImmutableObject.cloneEmptyToNull(super.build());
    }
  }

  // TODO(b/34664935): remove this once LINKED has been removed from all persisted resources.
  @OnLoad
  void onLoadRemoveLinked() {
    if (status != null) {
      status = difference(status, StatusValue.LINKED);
    }
  }
}<|MERGE_RESOLUTION|>--- conflicted
+++ resolved
@@ -243,11 +243,6 @@
 
     /** Set this resource's status values. */
     public B setStatusValues(ImmutableSet<StatusValue> statusValues) {
-<<<<<<< HEAD
-      checkArgument(
-          !nullToEmpty(statusValues).contains(StatusValue.LINKED),
-          "LINKED is a virtual status value that should never be set on an EppResource");
-=======
       Class<? extends EppResource> resourceClass = getInstance().getClass();
       for (StatusValue statusValue : nullToEmpty(statusValues)) {
         checkArgument(
@@ -256,7 +251,6 @@
             statusValue,
             resourceClass.getSimpleName());
       }
->>>>>>> 61230b03
       getInstance().status = statusValues;
       return thisCastToDerived();
     }
