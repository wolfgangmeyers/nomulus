--- conflicted
+++ resolved
@@ -42,12 +42,10 @@
 import com.googlecode.objectify.annotation.Mapify;
 import com.googlecode.objectify.mapper.Mapper;
 import google.registry.model.registry.Registry;
-
 import java.util.List;
 import java.util.Map;
 import java.util.Objects;
 import java.util.concurrent.ExecutionException;
-
 import javax.annotation.Nullable;
 
 /**
@@ -74,8 +72,9 @@
     ReservationType reservationType;
 
     /**
-     * Contains the auth code necessary to register a domain with this label. Note that this field
-     * will only ever be populated for entries with type RESERVED_FOR_ANCHOR_TENANT.
+     * Contains the auth code necessary to register a domain with this label.
+     * Note that this field will only ever be populated for entries with type
+     * RESERVED_FOR_ANCHOR_TENANT.
      */
     String authCode;
 
@@ -88,14 +87,15 @@
     }
 
     public static ReservedListEntry create(
-        String label, ReservationType reservationType, @Nullable String authCode, String comment) {
+        String label,
+        ReservationType reservationType,
+        @Nullable String authCode,
+        String comment) {
       if (authCode != null) {
-        checkArgument(
-            reservationType == RESERVED_FOR_ANCHOR_TENANT,
+        checkArgument(reservationType == RESERVED_FOR_ANCHOR_TENANT,
             "Only anchor tenant reservations should have an auth code configured");
       } else {
-        checkArgument(
-            reservationType != RESERVED_FOR_ANCHOR_TENANT,
+        checkArgument(reservationType != RESERVED_FOR_ANCHOR_TENANT,
             "Anchor tenant reservations must have an auth code configured");
       }
       ReservedListEntry entry = new ReservedListEntry();
@@ -145,10 +145,10 @@
   /**
    * Gets a ReservedList by name using the caching layer.
    *
-   * @return An Optional<ReservedList> that has a value if a reserved list exists by the given name,
-   *     or absent if not.
+   * @return An Optional<ReservedList> that has a value if a reserved list exists by the given
+   *         name, or absent if not.
    * @throws UncheckedExecutionException if some other error occurs while trying to load the
-   *     ReservedList from the cache or Datastore.
+   *         ReservedList from the cache or Datastore.
    */
   public static Optional<ReservedList> get(String listName) {
     return getFromCache(listName, cache);
@@ -189,8 +189,8 @@
   }
 
   /**
-   * Returns true if the given label and TLD is reserved for an anchor tenant, and the given auth
-   * code matches the one set on the reservation.
+   * Returns true if the given label and TLD is reserved for an anchor tenant, and the given
+   * auth code matches the one set on the reservation.
    */
   public static boolean matchesAnchorTenantReservation(
       InternetDomainName domainName, String authCode) {
@@ -232,10 +232,8 @@
       try {
         builder.add(cache.get(listKey.getName()));
       } catch (ExecutionException e) {
-        throw new UncheckedExecutionException(
-            String.format(
-                "Could not load the reserved list '%s' from the cache", listKey.getName()),
-            e);
+        throw new UncheckedExecutionException(String.format(
+            "Could not load the reserved list '%s' from the cache", listKey.getName()), e);
       }
     }
 
@@ -244,13 +242,7 @@
 
   private static LoadingCache<String, ReservedList> cache =
       CacheBuilder.newBuilder()
-<<<<<<< HEAD
-          .expireAfterWrite(
-              RegistryEnvironment.get().config().getDomainLabelListCacheDuration().getMillis(),
-              MILLISECONDS)
-=======
           .expireAfterWrite(getDomainLabelListCacheDuration().getMillis(), MILLISECONDS)
->>>>>>> 2a3a17d6
           .build(
               new CacheLoader<String, ReservedList>() {
                 @Override
@@ -261,34 +253,11 @@
                       .parent(getCrossTldKey())
                       .id(listName)
                       .now();
-<<<<<<< HEAD
-                }
-              });
-
-  /** Deletes the ReservedList with the given name. */
-  public static void delete(final String listName) {
-    final ReservedList reservedList = ReservedList.get(listName).orNull();
-    checkState(
-        reservedList != null, "Attempted to delete reserved list %s which doesn't exist", listName);
-    ofy()
-        .transactNew(
-            new VoidWork() {
-              @Override
-              public void vrun() {
-                ofy().delete().entity(reservedList).now();
-              }
-            });
-    cache.invalidate(listName);
-  }
-=======
                 }});
->>>>>>> 2a3a17d6
 
   /**
    * Gets the {@link ReservationType} of a label in a single ReservedList, or returns an absent
    * Optional if none exists in the list.
-   *
-   * <p>
    *
    * <p>Note that this logic is significantly less complicated than the getReservation() methods,
    * which are applicable to an entire Registry, and need to check across multiple reserved lists.
@@ -308,10 +277,8 @@
     String line = lineAndComment.get(0);
     String comment = lineAndComment.get(1);
     List<String> parts = Splitter.on(',').trimResults().splitToList(line);
-    checkArgument(
-        parts.size() == 2 || parts.size() == 3,
-        "Could not parse line in reserved list: %s",
-        originalLine);
+    checkArgument(parts.size() == 2 || parts.size() == 3,
+        "Could not parse line in reserved list: %s", originalLine);
     String label = parts.get(0);
     ReservationType reservationType = ReservationType.valueOf(parts.get(1));
     String authCode = (parts.size() > 2) ? parts.get(2) : null;
@@ -323,7 +290,9 @@
     return new Builder(clone(this));
   }
 
-  /** A builder for constructing {@link ReservedList} objects, since they are immutable. */
+  /**
+   * A builder for constructing {@link ReservedList} objects, since they are immutable.
+   */
   public static class Builder extends BaseDomainLabelList.Builder<ReservedList, Builder> {
     public Builder() {}
 
