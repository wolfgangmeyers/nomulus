// Copyright 2016 The Nomulus Authors. All Rights Reserved.
//
// Licensed under the Apache License, Version 2.0 (the "License");
// you may not use this file except in compliance with the License.
// You may obtain a copy of the License at
//
//     http://www.apache.org/licenses/LICENSE-2.0
//
// Unless required by applicable law or agreed to in writing, software
// distributed under the License is distributed on an "AS IS" BASIS,
// WITHOUT WARRANTIES OR CONDITIONS OF ANY KIND, either express or implied.
// See the License for the specific language governing permissions and
// limitations under the License.

package google.registry.model.eppoutput;

import google.registry.model.ImmutableObject;
import google.registry.model.eppcommon.PresenceMarker;
import google.registry.model.eppcommon.ProtocolDefinition;
import google.registry.model.eppoutput.EppOutput.ResponseOrGreeting;
import java.util.Set;
import javax.xml.bind.annotation.XmlElement;
import javax.xml.bind.annotation.XmlElementWrapper;
import org.joda.time.DateTime;

/**
 * A greeting, defined in {@link "http://tools.ietf.org/html/rfc5730"}.
 *
 * <p>It would be nice to make this a singleton, but we need the {@link #svDate} field to stay
 * current.
 */
public class Greeting extends ImmutableObject implements ResponseOrGreeting {

<<<<<<< HEAD
  String svID = "Donuts, Inc";
=======
  String svID;
>>>>>>> 9122372e
  DateTime svDate;

  /** This is never changed, so it might as well be static for efficiency. */
  @XmlElement
  static SvcMenu svcMenu = new SvcMenu();

  /** This is never changed, so it might as well be static for efficiency. */
  @XmlElement
  static Dcp dcp = new Dcp();

  public static Greeting create(DateTime svDate, String svID) {
    Greeting instance = new Greeting();
    instance.svID = svID;
    instance.svDate = svDate;
    return instance;
  }

  static class SvcMenu extends ImmutableObject {
    String version = ProtocolDefinition.VERSION;
    String lang = ProtocolDefinition.LANGUAGE;
    Set<String> objURI = ProtocolDefinition.SUPPORTED_OBJECT_SERVICES;

    @XmlElementWrapper(name = "svcExtension")
    Set<String> extURI = ProtocolDefinition.getVisibleServiceExtensionUris();
  }

  static class Dcp extends ImmutableObject {
    Access access = new Access();
    Statement statement = new Statement();
  }

  static class Access extends ImmutableObject {
    PresenceMarker all = new PresenceMarker();
  }

  static class Statement extends ImmutableObject {
    Purpose purpose = new Purpose();
    Recipient recipient = new Recipient();
    Retention retention = new Retention();
  }

  static class Purpose extends ImmutableObject {
    PresenceMarker admin = new PresenceMarker();
    PresenceMarker prov = new PresenceMarker();
  }

  static class Recipient extends ImmutableObject {
    PresenceMarker ours = new PresenceMarker();

    @XmlElement(name = "public")
    PresenceMarker publicObj = new PresenceMarker();
  }

  static class Retention extends ImmutableObject {
    PresenceMarker indefinite = new PresenceMarker();
  }
}<|MERGE_RESOLUTION|>--- conflicted
+++ resolved
@@ -31,11 +31,7 @@
  */
 public class Greeting extends ImmutableObject implements ResponseOrGreeting {
 
-<<<<<<< HEAD
-  String svID = "Donuts, Inc";
-=======
   String svID;
->>>>>>> 9122372e
   DateTime svDate;
 
   /** This is never changed, so it might as well be static for efficiency. */
