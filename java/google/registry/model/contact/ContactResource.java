// Copyright 2016 The Nomulus Authors. All Rights Reserved.
//
// Licensed under the Apache License, Version 2.0 (the "License");
// you may not use this file except in compliance with the License.
// You may obtain a copy of the License at
//
//     http://www.apache.org/licenses/LICENSE-2.0
//
// Unless required by applicable law or agreed to in writing, software
// distributed under the License is distributed on an "AS IS" BASIS,
// WITHOUT WARRANTIES OR CONDITIONS OF ANY KIND, either express or implied.
// See the License for the specific language governing permissions and
// limitations under the License.

package google.registry.model.contact;

import static com.google.common.base.Preconditions.checkArgument;
import static google.registry.model.EppResourceUtils.projectResourceOntoBuilderAtTime;
import static google.registry.model.ofy.Ofy.RECOMMENDED_MEMCACHE_EXPIRATION;

import com.google.common.base.Optional;
import com.google.common.base.Predicates;
import com.google.common.collect.FluentIterable;
import com.google.common.collect.ImmutableList;
import com.google.common.collect.Lists;
import com.googlecode.objectify.annotation.Cache;
import com.googlecode.objectify.annotation.Entity;
import com.googlecode.objectify.annotation.IgnoreSave;
import com.googlecode.objectify.annotation.Index;
import com.googlecode.objectify.condition.IfNull;
import google.registry.model.EppResource;
import google.registry.model.EppResource.ForeignKeyedEppResource;
import google.registry.model.EppResource.ResourceWithTransferData;
import google.registry.model.annotations.ExternalMessagingName;
import google.registry.model.annotations.ReportedOn;
import google.registry.model.contact.PostalInfo.Type;
import google.registry.model.transfer.TransferData;
import javax.xml.bind.annotation.XmlElement;
import org.joda.time.DateTime;

/**
 * A persistable contact resource including mutable and non-mutable fields.
 *
 * @see <a href="https://tools.ietf.org/html/rfc5733">RFC 5733</a>
 */
@Cache(expirationSeconds = RECOMMENDED_MEMCACHE_EXPIRATION)
@ReportedOn
@Entity
@ExternalMessagingName("contact")
public class ContactResource extends EppResource
    implements ForeignKeyedEppResource, ResourceWithTransferData {

  /**
   * Unique identifier for this contact.
   *
   * <p>This is only unique in the sense that for any given lifetime specified as the time range
   * from (creationTime, deletionTime) there can only be one contact in the datastore with this id.
   * However, there can be many contacts with the same id and non-overlapping lifetimes.
   */
<<<<<<< HEAD
  @Index
  @XmlTransient
=======
>>>>>>> 8f8d67a1
  String contactId;

  /**
   * Localized postal info for the contact. All contained values must be representable in the 7-bit
   * US-ASCII character set. Personal info; cleared by {@link Builder#wipeOut}.
   */
  @IgnoreSave(IfNull.class)
  PostalInfo localizedPostalInfo;

  /**
   * Internationalized postal info for the contact. Personal info; cleared by
   * {@link Builder#wipeOut}.
   */
  @IgnoreSave(IfNull.class)
  PostalInfo internationalizedPostalInfo;

  /**
   * Contact name used for name searches. This is set automatically to be the internationalized
   * postal name, or if null, the localized postal name, or if that is null as well, null. Personal
   * info; cleared by {@link Builder#wipeOut}.
   */
  @Index
  String searchName;

  /** Contact’s voice number. Personal info; cleared by {@link Builder#wipeOut}. */
  @IgnoreSave(IfNull.class)
  ContactPhoneNumber voice;

  /** Contact’s fax number. Personal info; cleared by {@link Builder#wipeOut}. */
  @IgnoreSave(IfNull.class)
  ContactPhoneNumber fax;

  /** Contact’s email address. Personal info; cleared by {@link Builder#wipeOut}. */
  @IgnoreSave(IfNull.class)
  String email;

  /** Authorization info (aka transfer secret) of the contact. */
  ContactAuthInfo authInfo;

  /** Data about any pending or past transfers on this contact. */
  TransferData transferData;

  /**
   * The time that this resource was last transferred.
   *
   * <p>Can be null if the resource has never been transferred.
   */
  DateTime lastTransferTime;

  // If any new fields are added which contain personal information, make sure they are cleared by
  // the wipeOut() function, so that data is not kept around for deleted contacts.

  /** Disclosure policy. */
  Disclose disclose;

  public String getContactId() {
    return contactId;
  }

  public PostalInfo getLocalizedPostalInfo() {
    return localizedPostalInfo;
  }

  public PostalInfo getInternationalizedPostalInfo() {
    return internationalizedPostalInfo;
  }

  public ContactPhoneNumber getVoiceNumber() {
    return voice;
  }

  public ContactPhoneNumber getFaxNumber() {
    return fax;
  }

  public String getEmailAddress() {
    return email;
  }

  public ContactAuthInfo getAuthInfo() {
    return authInfo;
  }

  public Disclose getDisclose() {
    return disclose;
  }

  @Override
  public final TransferData getTransferData() {
    return Optional.fromNullable(transferData).or(TransferData.EMPTY);
  }

  @Override
  public DateTime getLastTransferTime() {
    return lastTransferTime;
  }

  @Override
  public String getForeignKey() {
    return contactId;
  }

  /**
   * Postal info for the contact.
   *
   * <p>The XML marshalling expects the {@link PostalInfo} objects in a list, but we can't actually
   * persist them to datastore that way because Objectify can't handle collections of embedded
   * objects that themselves contain collections, and there's a list of streets inside. This method
   * transforms the persisted format to the XML format for marshalling.
   */
  @XmlElement(name = "postalInfo")
  public ImmutableList<PostalInfo> getPostalInfosAsList() {
    return FluentIterable
        .from(Lists.newArrayList(localizedPostalInfo, internationalizedPostalInfo))
        .filter(Predicates.notNull())
        .toList();
  }

  @Override
  public ContactResource cloneProjectedAtTime(DateTime now) {
    Builder builder = this.asBuilder();
    projectResourceOntoBuilderAtTime(this, builder, now);
    return builder.build();
  }

  @Override
  public Builder asBuilder() {
    return new Builder(clone(this));
  }

  /** A builder for constructing {@link ContactResource}, since it is immutable. */
  public static class Builder extends EppResource.Builder<ContactResource, Builder>
      implements BuilderWithTransferData<Builder>{

    public Builder() {}

    private Builder(ContactResource instance) {
      super(instance);
    }

    public Builder setContactId(String contactId) {
      getInstance().contactId = contactId;
      return this;
    }

    public Builder setLocalizedPostalInfo(PostalInfo localizedPostalInfo) {
      checkArgument(localizedPostalInfo == null
          || Type.LOCALIZED.equals(localizedPostalInfo.getType()));
      getInstance().localizedPostalInfo = localizedPostalInfo;
      return this;
    }

    public Builder setInternationalizedPostalInfo(PostalInfo internationalizedPostalInfo) {
      checkArgument(internationalizedPostalInfo == null
          || Type.INTERNATIONALIZED.equals(internationalizedPostalInfo.getType()));
      getInstance().internationalizedPostalInfo = internationalizedPostalInfo;
      return this;
    }

    public Builder overlayLocalizedPostalInfo(PostalInfo localizedPostalInfo) {
      return setLocalizedPostalInfo(getInstance().localizedPostalInfo == null
          ? localizedPostalInfo
          : getInstance().localizedPostalInfo.overlay(localizedPostalInfo));
    }

    public Builder overlayInternationalizedPostalInfo(PostalInfo internationalizedPostalInfo) {
      return setInternationalizedPostalInfo(getInstance().internationalizedPostalInfo == null
          ? internationalizedPostalInfo
          : getInstance().internationalizedPostalInfo.overlay(internationalizedPostalInfo));
    }

    public Builder setVoiceNumber(ContactPhoneNumber voiceNumber) {
      getInstance().voice = voiceNumber;
      return this;
    }

    public Builder setFaxNumber(ContactPhoneNumber faxNumber) {
      getInstance().fax = faxNumber;
      return this;
    }

    public Builder setEmailAddress(String emailAddress) {
      getInstance().email = emailAddress;
      return this;
    }

    public Builder setAuthInfo(ContactAuthInfo authInfo) {
      getInstance().authInfo = authInfo;
      return this;
    }

    public Builder setDisclose(Disclose disclose) {
      getInstance().disclose = disclose;
      return this;
    }

    @Override
    public Builder setTransferData(TransferData transferData) {
      getInstance().transferData = transferData;
      return this;
    }

    @Override
    public Builder setLastTransferTime(DateTime lastTransferTime) {
      getInstance().lastTransferTime = lastTransferTime;
      return thisCastToDerived();
    }

    /**
     * Remove all personally identifying information about a contact.
     *
     * <p>This should be used when deleting a contact so that the soft-deleted entity doesn't
     * contain information that the registrant requested to be deleted.
     */
    public Builder wipeOut() {
      setEmailAddress(null);
      setFaxNumber(null);
      setInternationalizedPostalInfo(null);
      setLocalizedPostalInfo(null);
      setVoiceNumber(null);
      return this;
    }

    @Override
    public ContactResource build() {
      ContactResource instance = getInstance();
      // If TransferData is totally empty, set it to null.
      if (TransferData.EMPTY.equals(instance.transferData)) {
        setTransferData(null);
      }
      // Set the searchName using the internationalized and localized postal info names.
      if ((instance.internationalizedPostalInfo != null)
          && (instance.internationalizedPostalInfo.getName() != null)) {
        instance.searchName = instance.internationalizedPostalInfo.getName();
      } else if ((instance.localizedPostalInfo != null)
          && (instance.localizedPostalInfo.getName() != null)) {
        instance.searchName = instance.localizedPostalInfo.getName();
      } else {
        instance.searchName = null;
      }
      return super.build();
    }
  }
}<|MERGE_RESOLUTION|>--- conflicted
+++ resolved
@@ -57,11 +57,7 @@
    * from (creationTime, deletionTime) there can only be one contact in the datastore with this id.
    * However, there can be many contacts with the same id and non-overlapping lifetimes.
    */
-<<<<<<< HEAD
   @Index
-  @XmlTransient
-=======
->>>>>>> 8f8d67a1
   String contactId;
 
   /**
