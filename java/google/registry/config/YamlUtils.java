// Copyright 2017 The Nomulus Authors. All Rights Reserved.
//
// Licensed under the Apache License, Version 2.0 (the "License");
// you may not use this file except in compliance with the License.
// You may obtain a copy of the License at
//
//     http://www.apache.org/licenses/LICENSE-2.0
//
// Unless required by applicable law or agreed to in writing, software
// distributed under the License is distributed on an "AS IS" BASIS,
// WITHOUT WARRANTIES OR CONDITIONS OF ANY KIND, either express or implied.
// See the License for the specific language governing permissions and
// limitations under the License.

package google.registry.config;

import static google.registry.config.RegistryEnvironment.UNITTEST;
import static google.registry.util.FormattingLogger.getLoggerForCallerClass;
import static google.registry.util.ResourceUtils.readResourceUtf8;

import com.google.common.base.Optional;
import com.google.common.io.CharStreams;
import google.registry.util.FormattingLogger;
import java.io.File;
import java.io.FileInputStream;
import java.io.IOException;
import java.io.InputStreamReader;
import java.util.Map;
import org.yaml.snakeyaml.Yaml;

/** Utility methods for dealing with YAML. */
public final class YamlUtils {

  private static final FormattingLogger logger = getLoggerForCallerClass();

  private static final String CUSTOM_CONFIG_PATH = "WEB-INF/nomulus-config.yaml";
  private static final String YAML_CONFIG_PROD =
      readResourceUtf8(RegistryConfig.class, "default-config.yaml");
  private static final String YAML_CONFIG_UNITTEST =
      readResourceUtf8(RegistryConfig.class, "unittest-config.yaml");

  /**
   * Loads the {@link RegistryConfigSettings} POJO from the YAML configuration file(s).
   *
   * <p>The {@code default-config.yaml} file in this directory is loaded first, and a fatal error is
   * thrown if it cannot be found or if there is an error parsing it. Separately, the custom config
   * file located in {@code WEB-INF/nomulus-config.yaml} is also loaded and those values merged into
   * the POJO. If the custom config file does not exist then an info notice is logged, but if it
   * does exist and is invalid then a fatal error is thrown.
   *
   * <p>Unit tests load the {@code unittest-config.yaml} file for custom config.
   */
  static RegistryConfigSettings getConfigSettings() {
    String yaml = YAML_CONFIG_PROD;
    if (RegistryEnvironment.get() == UNITTEST) {
      yaml = mergeYaml(yaml, YAML_CONFIG_UNITTEST);
    } else {
      try {
        // We have to load the file this way because App Engine does not allow loading files in the
        // WEB-INF directory using a class loader.
        FileInputStream fin = new FileInputStream(new File(CUSTOM_CONFIG_PATH));
        String customYaml = CharStreams.toString(new InputStreamReader(fin, "UTF-8"));
        yaml = mergeYaml(yaml, customYaml);
      } catch (IOException e) {
        logger.warningfmt(
            "There was no custom configuration file to load at %s", CUSTOM_CONFIG_PATH);
      }
    }
    try {
      return new Yaml().loadAs(yaml, RegistryConfigSettings.class);
    } catch (Exception e) {
      throw new IllegalStateException("Fatal error: Custom YAML configuration file is invalid", e);
    }
  }

  /**
   * Recursively merges two YAML documents together.
   *
   * <p>Any fields that are specified in customYaml will override fields of the same path in
   * defaultYaml. Additional fields in customYaml that aren't specified in defaultYaml will be
   * ignored. The schemas of all fields that are present must be identical, e.g. it is an error to
   * override a field that has a Map value in the default YAML with a field of any other type in the
   * custom YAML.
   *
   * <p>Only maps are handled recursively; lists are simply overridden in place as-is, as are maps
   * whose name is suffixed with "Map" -- this allows entire maps to be overridden, rather than
   * merged.
   */
  static String mergeYaml(String defaultYaml, String customYaml) {
    Yaml yaml = new Yaml();
    Map<String, Object> yamlMap = loadAsMap(yaml, defaultYaml).get();
    try {
      Optional<Map<String, Object>> customMap = loadAsMap(yaml, customYaml);
      if (customMap.isPresent()) {
        yamlMap = mergeMaps(yamlMap, customMap.get());
        logger.infofmt("Successfully loaded custom YAML configuration file.");
      } else {
        logger.infofmt("Ignoring empty custom YAML configuration file.");
      }
      return yaml.dump(yamlMap);
    } catch (Exception e) {
      throw new IllegalStateException("Fatal error: Custom YAML configuration file is invalid", e);
    }
  }

  /**
   * Recursively merges a custom map into a default map, and returns the merged result.
   *
   * <p>All keys in the default map that are also specified in the custom map are overridden with
   * the custom map's value. This runs recursively on all contained maps.
   */
<<<<<<< HEAD
=======
  @SuppressWarnings("unchecked")
>>>>>>> 61230b03
  private static Map<String, Object> mergeMaps(
      Map<String, Object> defaultMap, Map<String, Object> customMap) {
    for (String key : defaultMap.keySet()) {
      if (!customMap.containsKey(key)) {
        continue;
      }
      Object newValue;
      if (defaultMap.get(key) instanceof Map && !key.endsWith("Map")) {
        newValue =
            mergeMaps(
                (Map<String, Object>) defaultMap.get(key),
                (Map<String, Object>) customMap.get(key));
      } else {
        newValue = customMap.get(key);
      }
      defaultMap.put(key, newValue);
    }
    return defaultMap;
  }

  /**
   * Returns a structured map loaded from a YAML config string.
   *
   * <p>If the YAML string is empty or does not contain any data (e.g. it's only comments), then
   * absent is returned.
   */
  @SuppressWarnings("unchecked")
  private static Optional<Map<String, Object>> loadAsMap(Yaml yaml, String yamlString) {
    return Optional.fromNullable((Map<String, Object>) yaml.load(yamlString));
  }

  private YamlUtils() {}
}<|MERGE_RESOLUTION|>--- conflicted
+++ resolved
@@ -109,10 +109,7 @@
    * <p>All keys in the default map that are also specified in the custom map are overridden with
    * the custom map's value. This runs recursively on all contained maps.
    */
-<<<<<<< HEAD
-=======
   @SuppressWarnings("unchecked")
->>>>>>> 61230b03
   private static Map<String, Object> mergeMaps(
       Map<String, Object> defaultMap, Map<String, Object> customMap) {
     for (String key : defaultMap.keySet()) {
