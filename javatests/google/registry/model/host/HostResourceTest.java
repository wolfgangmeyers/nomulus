--- conflicted
+++ resolved
@@ -83,12 +83,8 @@
                 .setInetAddresses(ImmutableSet.of(InetAddresses.forString("127.0.0.1")))
                 .setStatusValues(ImmutableSet.of(StatusValue.OK))
                 .setSuperordinateDomain(
-<<<<<<< HEAD
-                    Key.create(loadByUniqueId(DomainResource.class, "example.com", clock.nowUtc())))
-=======
                     Key.create(
                         loadByForeignKey(DomainResource.class, "example.com", clock.nowUtc())))
->>>>>>> 9dceb574
                 .build());
     persistResource(hostResource);
   }
