--- conflicted
+++ resolved
@@ -64,11 +64,7 @@
     DomainApplicationIndex savedIndex = DomainApplicationIndex.load("example.com");
     assertThat(savedIndex).isNotNull();
     assertThat(savedIndex.getKeys()).containsExactly(Key.create(application));
-<<<<<<< HEAD
-    assertThat(loadActiveApplicationsByDomainName("example.com", DateTime.now()))
-=======
     assertThat(loadActiveApplicationsByDomainName("example.com", clock.nowUtc()))
->>>>>>> 9dceb574
         .containsExactly(application);
   }
 
@@ -90,11 +86,7 @@
     assertThat(savedIndex).isNotNull();
     assertThat(savedIndex.getKeys()).containsExactly(
         Key.create(application1), Key.create(application2), Key.create(application3));
-<<<<<<< HEAD
-    assertThat(loadActiveApplicationsByDomainName("example.com", DateTime.now()))
-=======
     assertThat(loadActiveApplicationsByDomainName("example.com", clock.nowUtc()))
->>>>>>> 9dceb574
         .containsExactly(application1, application2, application3);
   }
 
@@ -123,11 +115,7 @@
     DomainApplicationIndex savedIndex =
         DomainApplicationIndex.load(application1.getFullyQualifiedDomainName());
     assertThat(savedIndex.getKeys()).hasSize(2);
-<<<<<<< HEAD
-    assertThat(loadActiveApplicationsByDomainName("example.com", DateTime.now()))
-=======
     assertThat(loadActiveApplicationsByDomainName("example.com", DateTime.now(UTC)))
->>>>>>> 9dceb574
         .containsExactly(application1);
   }
 }