--- conflicted
+++ resolved
@@ -53,9 +53,6 @@
   public void testSuccess_mergeEmptyMap_isNoop() {
     String defaultYaml = join("one: ay", "two: bee", "three: sea");
     assertThat(mergeYaml(defaultYaml, "# Just a comment\n"))
-<<<<<<< HEAD
-      .isEqualTo("{one: ay, two: bee, three: sea}\n");
-=======
         .isEqualTo("{one: ay, two: bee, three: sea}\n");
   }
 
@@ -64,7 +61,6 @@
     String defaultYaml = join("one: ay", "two: bee", "threeMap:", "  foo: bar", "  baz: gak");
     assertThat(mergeYaml(defaultYaml, "threeMap: {time: money}"))
         .isEqualTo(join("one: ay", "two: bee", "threeMap: {time: money}"));
->>>>>>> 61230b03
   }
 
   private static String join(CharSequence... strings) {
