--- conflicted
+++ resolved
@@ -35,18 +35,12 @@
 import google.registry.util.Clock;
 import google.registry.util.SystemClock;
 import google.registry.xml.ValidationMode;
-<<<<<<< HEAD
-=======
 import org.joda.time.DateTime;
->>>>>>> 9dceb574
 import org.junit.Before;
 import org.junit.Rule;
 import org.junit.Test;
 import org.junit.runner.RunWith;
-<<<<<<< HEAD
-=======
 import org.mockito.ArgumentCaptor;
->>>>>>> 9dceb574
 import org.mockito.Matchers;
 import org.mockito.Mock;
 import org.mockito.runners.MockitoJUnitRunner;
@@ -60,12 +54,7 @@
 
   @Mock SessionMetadata sessionMetadata;
   @Mock TransportCredentials transportCredentials;
-<<<<<<< HEAD
-  @Mock EppMetric.Builder eppMetricBuilder;
-  @Mock EppMetric eppMetric;
-=======
   @Mock EppMetrics eppMetrics;
->>>>>>> 9dceb574
   @Mock BigQueryMetricsEnqueuer metricsEnqueuer;
   @Mock FlowComponent.Builder flowComponentBuilder;
   @Mock FlowComponent flowComponent;
@@ -74,22 +63,15 @@
   @Mock EppResponse eppResponse;
   @Mock Result result;
 
-<<<<<<< HEAD
-=======
   private static final DateTime startTime = DateTime.parse("2016-09-01T00:00:00Z");
 
   private final Clock clock = new FakeClock(startTime);
 
->>>>>>> 9dceb574
   private EppController eppController;
 
   @Before
   public void setUp() throws Exception {
-<<<<<<< HEAD
-    when(sessionMetadata.getClientId()).thenReturn("foo");
-=======
     when(sessionMetadata.getClientId()).thenReturn("some-client");
->>>>>>> 9dceb574
     when(flowComponentBuilder.flowModule(Matchers.<FlowModule>any()))
         .thenReturn(flowComponentBuilder);
     when(flowComponentBuilder.build()).thenReturn(flowComponent);
@@ -98,16 +80,6 @@
     when(eppOutput.isResponse()).thenReturn(true);
     when(eppOutput.getResponse()).thenReturn(eppResponse);
     when(eppResponse.getResult()).thenReturn(result);
-<<<<<<< HEAD
-    when(result.getCode()).thenReturn(Code.SuccessWithNoMessages);
-    when(eppMetricBuilder.build()).thenReturn(eppMetric);
-
-    eppController = new EppController();
-    eppController.metric = eppMetricBuilder;
-    eppController.bigQueryMetricsEnqueuer = metricsEnqueuer;
-    eppController.clock = new FakeClock();
-    eppController.flowComponentBuilder = flowComponentBuilder;
-=======
     when(result.getCode()).thenReturn(Code.SUCCESS_WITH_NO_MESSAGES);
 
     eppController = new EppController();
@@ -116,7 +88,6 @@
     eppController.clock = clock;
     eppController.flowComponentBuilder = flowComponentBuilder;
     eppController.eppMetrics = eppMetrics;
->>>>>>> 9dceb574
   }
 
   @Test
@@ -129,10 +100,7 @@
 
   @Test
   public void testHandleEppCommand_unmarshallableData_exportsMetric() {
-<<<<<<< HEAD
-=======
     ArgumentCaptor<EppMetric> metricCaptor = ArgumentCaptor.forClass(EppMetric.class);
->>>>>>> 9dceb574
     eppController.handleEppCommand(
         sessionMetadata,
         transportCredentials,
@@ -141,13 +109,6 @@
         false,
         new byte[0]);
 
-<<<<<<< HEAD
-    verify(eppMetricBuilder).setClientId("foo");
-    verify(eppMetricBuilder).setPrivilegeLevel("NORMAL");
-    verify(eppMetricBuilder).setStatus(Code.SyntaxError);
-    verify(eppMetricBuilder).build();
-    verify(metricsEnqueuer).export(eppMetric);
-=======
     verify(metricsEnqueuer).export(metricCaptor.capture());
     EppMetric metric = metricCaptor.getValue();
     assertThat(metric.getRequestId()).isEqualTo("request-id-1");
@@ -156,15 +117,11 @@
     assertThat(metric.getClientId()).hasValue("some-client");
     assertThat(metric.getPrivilegeLevel()).hasValue("NORMAL");
     assertThat(metric.getStatus()).hasValue(Code.SYNTAX_ERROR);
->>>>>>> 9dceb574
   }
 
   @Test
   public void testHandleEppCommand_regularEppCommand_exportsMetric() {
-<<<<<<< HEAD
-=======
     ArgumentCaptor<EppMetric> metricCaptor = ArgumentCaptor.forClass(EppMetric.class);
->>>>>>> 9dceb574
     String domainCreateXml =
         loadFileWithSubstitutions(
             getClass(), "domain_create_prettyprinted.xml", ImmutableMap.<String, String>of());
@@ -176,15 +133,6 @@
         true,
         domainCreateXml.getBytes(UTF_8));
 
-<<<<<<< HEAD
-    verify(eppMetricBuilder).setClientId("foo");
-    verify(eppMetricBuilder).setPrivilegeLevel("SUPERUSER");
-    verify(eppMetricBuilder).setStatus(Code.SuccessWithNoMessages);
-    verify(eppMetricBuilder).setCommandName("Create");
-    verify(eppMetricBuilder).setEppTarget("example.tld");
-    verify(eppMetricBuilder).build();
-    verify(metricsEnqueuer).export(eppMetric);
-=======
     verify(metricsEnqueuer).export(metricCaptor.capture());
     EppMetric metric = metricCaptor.getValue();
     assertThat(metric.getRequestId()).isEqualTo("request-id-1");
@@ -195,6 +143,5 @@
     assertThat(metric.getStatus()).hasValue(Code.SUCCESS_WITH_NO_MESSAGES);
     assertThat(metric.getCommandName()).hasValue("Create");
     assertThat(metric.getEppTarget()).hasValue("example.tld");
->>>>>>> 9dceb574
   }
 }