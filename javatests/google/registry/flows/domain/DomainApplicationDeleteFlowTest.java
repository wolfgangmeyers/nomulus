--- conflicted
+++ resolved
@@ -86,17 +86,10 @@
         .setRepoId("1-TLD")
         .setRegistrant(
             Key.create(
-<<<<<<< HEAD
-                loadByUniqueId(ContactResource.class, "sh8013", clock.nowUtc())))
-        .setNameservers(ImmutableSet.of(
-            Key.create(
-                loadByUniqueId(HostResource.class, "ns1.example.net", clock.nowUtc()))))
-=======
                 loadByForeignKey(ContactResource.class, "sh8013", clock.nowUtc())))
         .setNameservers(ImmutableSet.of(
             Key.create(
                 loadByForeignKey(HostResource.class, "ns1.example.net", clock.nowUtc()))))
->>>>>>> 9dceb574
         .build());
     doSuccessfulTest();
     for (EppResource resource : new EppResource[]{
