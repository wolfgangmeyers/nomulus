// Copyright 2016 The Domain Registry Authors. All Rights Reserved.
//
// Licensed under the Apache License, Version 2.0 (the "License");
// you may not use this file except in compliance with the License.
// You may obtain a copy of the License at
//
//     http://www.apache.org/licenses/LICENSE-2.0
//
// Unless required by applicable law or agreed to in writing, software
// distributed under the License is distributed on an "AS IS" BASIS,
// WITHOUT WARRANTIES OR CONDITIONS OF ANY KIND, either express or implied.
// See the License for the specific language governing permissions and
// limitations under the License.

package google.registry.flows;

import static com.google.common.io.BaseEncoding.base64;
import static com.google.common.truth.Truth.assertThat;
import static google.registry.testing.TestDataHelper.loadFileWithSubstitutions;
import static java.nio.charset.StandardCharsets.UTF_8;
import static org.mockito.Mockito.mock;
<<<<<<< HEAD
import static org.mockito.Mockito.verify;
=======
>>>>>>> 9dceb574
import static org.mockito.Mockito.when;

import com.google.appengine.api.users.User;
import com.google.common.base.Joiner;
import com.google.common.base.Optional;
import com.google.common.base.Predicate;
import com.google.common.base.Splitter;
import com.google.common.collect.ImmutableMap;
import com.google.common.collect.ImmutableSet;
import com.google.common.collect.Iterables;
import com.google.common.testing.TestLogHandler;
import google.registry.model.eppcommon.Trid;
import google.registry.model.eppinput.EppInput;
import google.registry.model.eppoutput.EppOutput;
import google.registry.model.eppoutput.EppResponse;
import google.registry.monitoring.whitebox.EppMetric;
import google.registry.testing.AppEngineRule;
import google.registry.testing.FakeClock;
import google.registry.testing.FakeHttpSession;
import google.registry.testing.Providers;
import google.registry.testing.ShardableTestCase;
import java.util.List;
import java.util.Map;
import java.util.logging.LogRecord;
import java.util.logging.Logger;
import org.joda.time.DateTime;
import org.json.simple.JSONValue;
import org.junit.Before;
import org.junit.Rule;
import org.junit.Test;
import org.junit.runner.RunWith;
import org.junit.runners.JUnit4;

/** Unit tests for {@link FlowRunner}. */
@RunWith(JUnit4.class)
public class FlowRunnerTest extends ShardableTestCase {

  @Rule
  public final AppEngineRule appEngineRule = new AppEngineRule.Builder().build();

  private final FlowRunner flowRunner = new FlowRunner();

  private final TestLogHandler handler = new TestLogHandler();

  @Before
  public void before() {
    Logger.getLogger(FlowRunner.class.getCanonicalName()).addHandler(handler);

    final EppOutput eppOutput = mock(EppOutput.class);
    EppResponse eppResponse = mock(EppResponse.class);
    when(eppResponse.getCreatedRepoId()).thenReturn("foo");
    when(eppResponse.getExecutionTime()).thenReturn(new DateTime(1337));
    when(eppOutput.getResponse()).thenReturn(eppResponse);

    flowRunner.clientId = "TheRegistrar";
    flowRunner.clock = new FakeClock();
    flowRunner.credentials = new PasswordOnlyTransportCredentials();
    flowRunner.eppInput = new EppInput();
    flowRunner.eppRequestSource = EppRequestSource.UNIT_TEST;
    flowRunner.flowProvider =
        Providers.<Flow>of(
            new Flow() {
              @Override
              protected EppOutput run() {
                return eppOutput;
              }
            });
    flowRunner.inputXmlBytes = "<xml/>".getBytes(UTF_8);
    flowRunner.isDryRun = false;
    flowRunner.isSuperuser = false;
    flowRunner.isTransactional = false;
<<<<<<< HEAD
    flowRunner.metric = mock(EppMetric.Builder.class);
=======
    flowRunner.metric = EppMetric.builderForRequest("request-id-1", flowRunner.clock);
>>>>>>> 9dceb574
    flowRunner.sessionMetadata =
        new StatelessRequestSessionMetadata("TheRegistrar", ImmutableSet.<String>of());
    flowRunner.trid = Trid.create("client-123", "server-456");
  }

  @Test
  public void testRun_reportingLogStatement_basic() throws Exception {
    flowRunner.run();
    assertThat(parseJsonMap(findLogMessageByPrefix(handler, "EPP-REPORTING-LOG-SIGNATURE: ")))
        .containsExactly(
              "trid", "server-456",
              "clientId", "TheRegistrar",
              "xml", "<?xml version=\"1.0\" encoding=\"UTF-8\"?><xml/>\n",
              // Base64-encoding of "<xml/>":
              "xmlBytes", "PHhtbC8+");
  }

  @Test
<<<<<<< HEAD
  public void testRun_notIsTransactional_callsMetricIncrementAttempts() throws Exception {
    flowRunner.run();

    verify(flowRunner.metric).incrementAttempts();
  }

  @Test
  public void testRun_isTransactional_callsMetricIncrementAttempts() throws Exception {
    flowRunner.isTransactional = true;
    flowRunner.run();

    verify(flowRunner.metric).incrementAttempts();
=======
  public void testRun_notIsTransactional_incrementsMetricAttempts() throws Exception {
    flowRunner.run();
    assertThat(flowRunner.metric.build().getAttempts()).isEqualTo(1);
  }

  @Test
  public void testRun_isTransactional_incrementsMetricAttempts() throws Exception {
    flowRunner.isTransactional = true;
    flowRunner.run();
    assertThat(flowRunner.metric.build().getAttempts()).isEqualTo(1);
>>>>>>> 9dceb574
  }

  @Test
  public void testRun_reportingLogStatement_noClientId() throws Exception {
    flowRunner.clientId = "";
    flowRunner.run();
    assertThat(parseJsonMap(findLogMessageByPrefix(handler, "EPP-REPORTING-LOG-SIGNATURE: ")))
        .containsExactly(
              "trid", "server-456",
              "clientId", "",
              "xml", "<?xml version=\"1.0\" encoding=\"UTF-8\"?><xml/>\n",
              // Base64-encoding of "<xml/>":
              "xmlBytes", "PHhtbC8+");
  }

  @Test
  public void testRun_reportingLogStatement_complexEppInput() throws Exception {
    String domainCreateXml = loadFileWithSubstitutions(
        getClass(), "domain_create_prettyprinted.xml", ImmutableMap.<String, String>of());
    flowRunner.inputXmlBytes = domainCreateXml.getBytes(UTF_8);
    flowRunner.run();
    assertThat(parseJsonMap(findLogMessageByPrefix(handler, "EPP-REPORTING-LOG-SIGNATURE: ")))
        .containsExactly(
              "trid", "server-456",
              "clientId", "TheRegistrar",
              "xml", domainCreateXml,
              "xmlBytes", base64().encode(domainCreateXml.getBytes(UTF_8)));
  }

  @Test
  public void testRun_legacyLoggingStatement_basic() throws Exception {
    flowRunner.run();
    assertThat(Splitter.on("\n\t").split(findLogMessageByPrefix(handler, "EPP Command\n\t")))
        .containsExactly(
            "server-456",
            "TheRegistrar",
            "StatelessRequestSessionMetadata"
                + "{clientId=TheRegistrar, failedLoginAttempts=0, serviceExtensionUris=}",
            "<?xml version=\"1.0\" encoding=\"UTF-8\"?><xml/>",
            "",  // Extra newline at the end of the XML.
            "PasswordOnlyTransportCredentials{}",
            "UNIT_TEST",
            "LIVE")
        .inOrder();
  }

  @Test
  public void testRun_legacyLoggingStatement_httpSessionMetadata() throws Exception {
    flowRunner.sessionMetadata = new HttpSessionMetadata(new FakeHttpSession());
    flowRunner.sessionMetadata.setClientId("TheRegistrar");
    flowRunner.run();
    assertThat(Splitter.on("\n\t").split(findLogMessageByPrefix(handler, "EPP Command\n\t")))
        .contains(
            "HttpSessionMetadata"
                + "{clientId=TheRegistrar, failedLoginAttempts=0, serviceExtensionUris=}");
  }

  @Test
  public void testRun_legacyLoggingStatement_gaeUserCredentials() throws Exception {
    flowRunner.credentials =
        GaeUserCredentials.forTestingUser(new User("user@example.com", "authDomain"), false);
    flowRunner.run();
    assertThat(Splitter.on("\n\t").split(findLogMessageByPrefix(handler, "EPP Command\n\t")))
        .contains("GaeUserCredentials{gaeUser=user@example.com, isAdmin=false}");
  }

  @Test
  public void testRun_legacyLoggingStatement_tlsCredentials() throws Exception {
    flowRunner.credentials = new TlsCredentials("abc123def", Optional.of("127.0.0.1"), "sni");
    flowRunner.run();
    assertThat(Splitter.on("\n\t").split(findLogMessageByPrefix(handler, "EPP Command\n\t")))
        .contains(
            "TlsCredentials{clientCertificateHash=abc123def, clientAddress=/127.0.0.1, sni=sni}");
  }

  @Test
  public void testRun_legacyLoggingStatement_dryRun() throws Exception {
    flowRunner.isDryRun = true;
    flowRunner.run();
    assertThat(Splitter.on("\n\t").split(findLogMessageByPrefix(handler, "EPP Command\n\t")))
        .contains("DRY_RUN");
  }

  @Test
  public void testRun_legacyLoggingStatement_complexEppInput() throws Exception {
    String domainCreateXml = loadFileWithSubstitutions(
        getClass(), "domain_create_prettyprinted.xml", ImmutableMap.<String, String>of());
    flowRunner.inputXmlBytes = domainCreateXml.getBytes(UTF_8);
    flowRunner.run();
    String logMessage = findLogMessageByPrefix(handler, "EPP Command\n\t");
    List<String> lines = Splitter.on("\n\t").splitToList(logMessage);
    assertThat(lines.size()).named("number of lines in log message").isAtLeast(9);
    String xml = Joiner.on('\n').join(lines.subList(3, lines.size() - 3));
    assertThat(xml).isEqualTo(domainCreateXml);
  }

  @SuppressWarnings("unchecked")
  private static Map<String, Object> parseJsonMap(String json) throws Exception {
    return (Map<String, Object>) JSONValue.parseWithException(json);
  }

  /**
   * Find the first log message stored in the handler that has the provided prefix, and return
   * that message with the prefix stripped off.
   */
  private static String findLogMessageByPrefix(TestLogHandler handler, final String prefix) {
    return Iterables.find(
            handler.getStoredLogRecords(),
            new Predicate<LogRecord>() {
              @Override
              public boolean apply(LogRecord logRecord) {
                return logRecord.getMessage().startsWith(prefix);
              }
            })
        .getMessage()
        .replaceFirst("^" + prefix, "");
  }
}<|MERGE_RESOLUTION|>--- conflicted
+++ resolved
@@ -19,10 +19,6 @@
 import static google.registry.testing.TestDataHelper.loadFileWithSubstitutions;
 import static java.nio.charset.StandardCharsets.UTF_8;
 import static org.mockito.Mockito.mock;
-<<<<<<< HEAD
-import static org.mockito.Mockito.verify;
-=======
->>>>>>> 9dceb574
 import static org.mockito.Mockito.when;
 
 import com.google.appengine.api.users.User;
@@ -94,11 +90,7 @@
     flowRunner.isDryRun = false;
     flowRunner.isSuperuser = false;
     flowRunner.isTransactional = false;
-<<<<<<< HEAD
-    flowRunner.metric = mock(EppMetric.Builder.class);
-=======
     flowRunner.metric = EppMetric.builderForRequest("request-id-1", flowRunner.clock);
->>>>>>> 9dceb574
     flowRunner.sessionMetadata =
         new StatelessRequestSessionMetadata("TheRegistrar", ImmutableSet.<String>of());
     flowRunner.trid = Trid.create("client-123", "server-456");
@@ -117,20 +109,6 @@
   }
 
   @Test
-<<<<<<< HEAD
-  public void testRun_notIsTransactional_callsMetricIncrementAttempts() throws Exception {
-    flowRunner.run();
-
-    verify(flowRunner.metric).incrementAttempts();
-  }
-
-  @Test
-  public void testRun_isTransactional_callsMetricIncrementAttempts() throws Exception {
-    flowRunner.isTransactional = true;
-    flowRunner.run();
-
-    verify(flowRunner.metric).incrementAttempts();
-=======
   public void testRun_notIsTransactional_incrementsMetricAttempts() throws Exception {
     flowRunner.run();
     assertThat(flowRunner.metric.build().getAttempts()).isEqualTo(1);
@@ -141,7 +119,6 @@
     flowRunner.isTransactional = true;
     flowRunner.run();
     assertThat(flowRunner.metric.build().getAttempts()).isEqualTo(1);
->>>>>>> 9dceb574
   }
 
   @Test
