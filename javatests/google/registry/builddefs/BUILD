--- conflicted
+++ resolved
@@ -1,98 +1,3 @@
-<<<<<<< HEAD
-# Commenting out until a fix is released
-#package(
-#    default_testonly = 1,
-#    default_visibility = ["//java/google/registry:registry_project"],
-#)
-#
-#licenses(["notice"])  # Apache 2.0
-#
-#load("//java/google/registry/builddefs:zip_file.bzl", "zip_file")
-#load("//javatests/google/registry/builddefs:zip_contents_test.bzl", "zip_contents_test")
-#
-#
-#genrule(
-#    name = "generated",
-#    outs = ["generated.txt"],
-#    cmd = "echo generated >$@",
-#)
-#
-#zip_file(
-#    name = "basic",
-#    srcs = [
-#        "generated.txt",
-#        "hello.txt",
-#        "world.txt",
-#    ],
-#    out = "basic.zip",
-#    mappings = {"": ""},
-#)
-#
-#zip_contents_test(
-#    name = "zip_emptyMapping_leavesShortPathsInTact",
-#    src = "basic.zip",
-#    contents = {
-#        "javatests/google/registry/builddefs/generated.txt": "generated",
-#        "javatests/google/registry/builddefs/hello.txt": "hello",
-#        "javatests/google/registry/builddefs/world.txt": "world",
-#    },
-#)
-#
-#zip_file(
-#    name = "stripped",
-#    srcs = ["hello.txt"],
-#    out = "stripped.zip",
-#    mappings = {"javatests/google/registry/builddefs": ""},
-#)
-#
-#zip_contents_test(
-#    name = "zip_prefixRemoval_works",
-#    src = "stripped.zip",
-#    contents = {"hello.txt": "hello"},
-#)
-#
-#zip_file(
-#    name = "repath",
-#    srcs = [
-#        "generated.txt",
-#        "hello.txt",
-#        "world.txt",
-#    ],
-#    out = "repath.zip",
-#    mappings = {
-#        "javatests/google/registry/builddefs": "a/b/c",
-#        "javatests/google/registry/builddefs/generated.txt": "x/y/z/generated.txt",
-#    },
-#)
-#
-#zip_contents_test(
-#    name = "zip_pathReplacement_works",
-#    src = "repath.zip",
-#    contents = {
-#        "a/b/c/hello.txt": "hello",
-#        "a/b/c/world.txt": "world",
-#        "x/y/z/generated.txt": "generated",
-#    },
-#)
-#
-#zip_file(
-#    name = "overridden",
-#    srcs = ["override/hello.txt"],
-#    out = "overridden.zip",
-#    mappings = {"javatests/google/registry/builddefs/override": "a/b/c"},
-#    deps = [":repath"],
-#)
-#
-#zip_contents_test(
-#    name = "zip_fileWithSameMappingAsDependentRule_prefersMyMapping",
-#    src = "overridden.zip",
-#    contents = {
-#        "a/b/c/hello.txt": "OMG IM AN OVERRIDE",
-#        "a/b/c/world.txt": "world",
-#        "x/y/z/generated.txt": "generated",
-#    },
-#)
-=======
 package(
     default_testonly = 1,
     default_visibility = ["//java/google/registry:registry_project"],
@@ -183,5 +88,4 @@
         "a/b/c/world.txt": "world",
         "x/y/z/generated.txt": "generated",
     },
-)
->>>>>>> fbbcf415
+)