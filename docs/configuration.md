--- conflicted
+++ resolved
@@ -78,12 +78,9 @@
 ```yaml
 appEngine:
   projectId: # Your App Engine project ID
-<<<<<<< HEAD
-=======
   toolsServiceUrl:
     hostName: tools-dot-PROJECT-ID.appspot.com  # Insert your project ID
     port: 443
->>>>>>> 61230b03
 
 gSuite:
   domainName: # Your G Suite domain name
@@ -92,17 +89,8 @@
 
 For fully-featured production environments that need the full range of features
 (e.g. RDE, correct contact information on the registrar console, etc.) you will
-<<<<<<< HEAD
-need to provide configuration for the settings in the following sections:
-
-* `appEngine:`
-* `gSuite:`
-* `registryPolicy:`
-* `registrarConsole:`
-=======
 need to specify more settings. The `nomulus-config-production-sample.yaml` file
 contains an exhaustive list of all settings to override.
->>>>>>> 61230b03
 
 From a code perspective, all configuration settings ultimately come through the
 `[RegistryConfig][registry-config]` class. This includes a Dagger module called
